<!DOCTYPE html>
<html lang="en">
<head>
    <meta charset="UTF-8">
    <title>{% block title %}Airline System{% endblock %}</title>
<<<<<<< HEAD
    <link rel="stylesheet" href="{{ url_for('static', filename='styles.css') }}">
=======
    <link rel="stylesheet" href="{{ url_for('static', filename='css/style.css') }}">
>>>>>>> 6678e52d
</head>
<body>
    <nav>
        <a href="{{ url_for('airports') }}">Airports</a> |
        <a href="{{ url_for('logout') }}">Logout</a>
    </nav>
    <div class="container">
        {% with messages = get_flashed_messages(with_categories=true) %}
          {% if messages %}
            {% for category, message in messages %}
              <div class="flash {{ category }}">{{ message }}</div>
            {% endfor %}
          {% endif %}
        {% endwith %}
        {% block content %}{% endblock %}
    </div>
</body>
</html><|MERGE_RESOLUTION|>--- conflicted
+++ resolved
@@ -3,11 +3,7 @@
 <head>
     <meta charset="UTF-8">
     <title>{% block title %}Airline System{% endblock %}</title>
-<<<<<<< HEAD
-    <link rel="stylesheet" href="{{ url_for('static', filename='styles.css') }}">
-=======
     <link rel="stylesheet" href="{{ url_for('static', filename='css/style.css') }}">
->>>>>>> 6678e52d
 </head>
 <body>
     <nav>
